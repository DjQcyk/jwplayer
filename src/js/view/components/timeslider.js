--- conflicted
+++ resolved
@@ -142,16 +142,12 @@
         onBuffer: function (model, pct) {
             this.updateBuffer(pct);
         },
-<<<<<<< HEAD
         onPosition : function(model, position) {
             if(this.dragJustReleased) {
                 //prevents firing an outdated position and causing the timeslider to jump back and forth
                 this.dragJustReleased = false;
                 return;
             }
-=======
-        onPosition: function(model, position) {
->>>>>>> ff04f410
             this.updateTime(position, model.get('duration'));
         },
         onDuration: function(model, duration) {
