--- conflicted
+++ resolved
@@ -2,8 +2,5 @@
 .idea
 .settings
 .project
-<<<<<<< HEAD
 node_modules
-=======
-.idea
->>>>>>> ae8e33a5
+.idea