--- conflicted
+++ resolved
@@ -482,12 +482,6 @@
                 // Playback rate is broken on Android HLS
                 _this.supportsPlaybackRate = false;
             }
-<<<<<<< HEAD
-            if (source.preload !== _videotag.getAttribute('preload')) {
-                _setAttribute('preload', source.preload);
-            }
-=======
->>>>>>> f749a90b
 
             var sourceElement = document.createElement('source');
             sourceElement.src = source.file;
