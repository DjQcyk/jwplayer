--- conflicted
+++ resolved
@@ -40,11 +40,7 @@
     };
 
     // A playlist item may have multiple different sources, but we want to stick with one.
-<<<<<<< HEAD
-    var _filterSources = function(sources, providers, androidhls, itemDrm) {
-=======
-    var _filterSources = Playlist.filterSources = function(sources, providers, androidhls, itemDrm, preload) {
->>>>>>> 3ff9ade8
+    var _filterSources = function(sources, providers, androidhls, itemDrm, preload) {
 
         // legacy plugin support
         if (!providers || !providers.choose) {
