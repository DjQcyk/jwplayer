--- conflicted
+++ resolved
@@ -100,8 +100,8 @@
 			_playerElement.addEventListener('focus',handleFocus);
 			_playerElement.onfocusout = handleBlur;
 			_playerElement.addEventListener('blur',handleBlur);
-            _playerElement.onkeydown = handleKeydown;
             _playerElement.addEventListener('keydown',handleKeydown);
+
 			if (_model.aspectratio) {
 				_css.style(_playerElement, {
 					display: 'inline-block'
@@ -115,19 +115,6 @@
 			replace.parentNode.replaceChild(_playerElement, replace);
 		}
 
-<<<<<<< HEAD
-        function handleFocus(evt) {
-            _this.sendEvent(events.JWPLAYER_VIEW_FOCUS, {
-                hasFocus: true
-            });
-        }
-
-        function handleBlur(evt) {
-            _this.sendEvent(events.JWPLAYER_VIEW_FOCUS, {
-                hasFocus: false
-            });
-        }
-
         function adjustSeek (amount) {
             var newSeek = utils.between(_model.position+ amount, 0, this.getDuration());
             this.seek(newSeek);
@@ -141,8 +128,8 @@
         function handleKeydown(evt) {
             var jw = jwplayer(_api.id);
             switch(evt.keyCode) {
-                case 32:
-                case 13:
+                case 13: // enter
+                case 32: // space
                     jw.play();
                     break;
                 case 37: // left-arrow
@@ -173,10 +160,13 @@
                     break;
             }
 
-            // Prevent keypresses from propagating out
-            return false;
+            if ([13,32,38,40].indexOf(evt.keyCode) > -1) {
+                // Prevent keypresses from scrolling the screen
+                evt.preventDefault();
+                return false;
+            }
         }
-=======
+
 		function handleMouseDown(evt) {
             _focusFromClick = true;
 
@@ -198,7 +188,6 @@
             _focusFromClick = false;
             _this.sendEvent(events.JWPLAYER_VIEW_BLUR);
 		}
->>>>>>> 6a299dad
 
 		this.getCurrentCaptions = function() {
 			return _captions.getCurrentCaptions();
@@ -867,7 +856,7 @@
 			if (_isIPod && !_audioMode) return; 
 			if (_controlbar) _controlbar.show();
 		}
-		
+
 		function _hideControlbar() {
 			if (_forcedControlsState === TRUE) {
 				return;
