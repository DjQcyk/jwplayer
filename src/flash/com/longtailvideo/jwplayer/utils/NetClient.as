package com.longtailvideo.jwplayer.utils {

<<<<<<< HEAD
/**
 * Object that catches and forwards calls invoked by NetStream.
 **/
public dynamic class NetClient {


    /** Constructor. **/
    public function NetClient(cbk:Object):void {
        callback = cbk;
    }
    /** Function to callback all events to **/
    private var callback:Object;

    /** Get connection close from RTMP server. **/
    public function close(...rest):void {
        forward({close: true}, 'complete');
    }

    /** Get successful stream subscription from RTMP server. **/
    public function onFCSubscribe(obj:Object):void {
        forward(obj, 'fcsubscribe');
    }

    /** Get metadata information from netstream class. **/
    public function onMetaData(obj:Object, ...rest):void {
        if (rest && rest.length > 0) {
            rest.splice(0, 0, obj);
            forward({arguments: rest}, 'metadata');
        } else {
            forward(obj, 'metadata');
        }
    }

    /** Receive NetStream playback codes. **/
    public function onPlayStatus(...rest):void {
        for each (var dat:Object in rest) {
            if (dat && dat.hasOwnProperty('code')) {
                if (dat.code == "NetStream.Play.Complete") {
                    forward(dat, 'complete');
                } else if (dat.code == "NetStream.Play.TransitionComplete") {
                    forward(dat, 'transition');
                }
            }
        }
    }

    /** Get cues from MP4 text tracks). **/
    public function onTextData(obj:Object):void {
        forward(obj, 'textdata');
    }

    /** Forward calls to callback **/
    private function forward(dat:Object, typ:String):void {
        dat['type'] = typ;
        var out:Object = new Object();
        for (var i:Object in dat) {
            out[i] = dat[i];
        }
        callback.onClientData(out);
    }


}
=======
    /**
    * Object that catches and forwards calls invoked by NetStream.
    **/
	public dynamic class NetClient {


		/** Function to callback all events to **/
		private var callback:Object;


		/** Constructor. **/
		public function NetClient(cbk:Object):void {
			callback = cbk;
		}


		/** Forward calls to callback **/
		private function forward(dat:Object, typ:String):void {
			dat['type'] = typ;
			var out:Object = new Object();
			for (var i:Object in dat) {
				out[i] = dat[i];
			}
			callback.onClientData(out);
		}


		/** Get connection close from RTMP server. **/
		public function close(... rest):void {
			forward({close: true}, 'complete');
		}


		/** Get successful stream subscription from RTMP server. **/
		public function onFCSubscribe(obj:Object):void {
			forward(obj, 'fcsubscribe');
		}


		/** Get metadata information from netstream class. **/
		public function onMetaData(obj:Object, ...rest):void {
			if (rest && rest.length > 0) {
				rest.splice(0, 0, obj);
				forward({ arguments: rest }, 'metadata');
			} else {
				forward(obj, 'metadata');
			}
		}

		public function onCuePoint(obj:Object, ...rest):void {
			if (rest && rest.length > 0) {
				rest.splice(0, 0, obj);
				forward({ arguments: rest }, 'metadata');
			} else {
				forward(obj, 'metadata');
			}
		}


		/** Receive NetStream playback codes. **/
		public function onPlayStatus(... rest):void {
			for each (var dat:Object in rest) {
				if (dat && dat.hasOwnProperty('code')) {
					if (dat.code == "NetStream.Play.Complete") {
						forward(dat, 'complete');
					} else if (dat.code == "NetStream.Play.TransitionComplete") {
						forward(dat, 'transition');
					}
				} 
			}
		}


		/** Get cues from MP4 text tracks). **/
		public function onTextData(obj:Object):void {
			forward(obj, 'textdata');
		}


	}
>>>>>>> 183ce117
}<|MERGE_RESOLUTION|>--- conflicted
+++ resolved
@@ -1,6 +1,5 @@
 package com.longtailvideo.jwplayer.utils {
 
-<<<<<<< HEAD
 /**
  * Object that catches and forwards calls invoked by NetStream.
  **/
@@ -29,6 +28,15 @@
         if (rest && rest.length > 0) {
             rest.splice(0, 0, obj);
             forward({arguments: rest}, 'metadata');
+        } else {
+            forward(obj, 'metadata');
+        }
+    }
+
+    public function onCuePoint(obj:Object, ...rest):void {
+        if (rest && rest.length > 0) {
+            rest.splice(0, 0, obj);
+            forward({ arguments: rest }, 'metadata');
         } else {
             forward(obj, 'metadata');
         }
@@ -64,86 +72,4 @@
 
 
 }
-=======
-    /**
-    * Object that catches and forwards calls invoked by NetStream.
-    **/
-	public dynamic class NetClient {
-
-
-		/** Function to callback all events to **/
-		private var callback:Object;
-
-
-		/** Constructor. **/
-		public function NetClient(cbk:Object):void {
-			callback = cbk;
-		}
-
-
-		/** Forward calls to callback **/
-		private function forward(dat:Object, typ:String):void {
-			dat['type'] = typ;
-			var out:Object = new Object();
-			for (var i:Object in dat) {
-				out[i] = dat[i];
-			}
-			callback.onClientData(out);
-		}
-
-
-		/** Get connection close from RTMP server. **/
-		public function close(... rest):void {
-			forward({close: true}, 'complete');
-		}
-
-
-		/** Get successful stream subscription from RTMP server. **/
-		public function onFCSubscribe(obj:Object):void {
-			forward(obj, 'fcsubscribe');
-		}
-
-
-		/** Get metadata information from netstream class. **/
-		public function onMetaData(obj:Object, ...rest):void {
-			if (rest && rest.length > 0) {
-				rest.splice(0, 0, obj);
-				forward({ arguments: rest }, 'metadata');
-			} else {
-				forward(obj, 'metadata');
-			}
-		}
-
-		public function onCuePoint(obj:Object, ...rest):void {
-			if (rest && rest.length > 0) {
-				rest.splice(0, 0, obj);
-				forward({ arguments: rest }, 'metadata');
-			} else {
-				forward(obj, 'metadata');
-			}
-		}
-
-
-		/** Receive NetStream playback codes. **/
-		public function onPlayStatus(... rest):void {
-			for each (var dat:Object in rest) {
-				if (dat && dat.hasOwnProperty('code')) {
-					if (dat.code == "NetStream.Play.Complete") {
-						forward(dat, 'complete');
-					} else if (dat.code == "NetStream.Play.TransitionComplete") {
-						forward(dat, 'transition');
-					}
-				} 
-			}
-		}
-
-
-		/** Get cues from MP4 text tracks). **/
-		public function onTextData(obj:Object):void {
-			forward(obj, 'textdata');
-		}
-
-
-	}
->>>>>>> 183ce117
 }