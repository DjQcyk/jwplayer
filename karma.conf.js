--- conflicted
+++ resolved
@@ -103,11 +103,7 @@
                     __REPO__ : '\'\'',
                     __DEBUG__ : false,
                     __BUILD_VERSION__:  '\'' + '7.10.0' + '\'',
-<<<<<<< HEAD
-                    __FLASH_VERSION__: 11.2
-=======
                     __FLASH_VERSION__: 18.0
->>>>>>> 1f07cd43
                 }),
             ]
         },
