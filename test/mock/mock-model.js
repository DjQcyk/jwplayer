--- conflicted
+++ resolved
@@ -140,16 +140,11 @@
             this.mediaModel = new MediaModel(this);
             this.attributes.mediaModel = this.mediaModel;
 
-<<<<<<< HEAD
-            var $mediaElement = $('<video src="//content.bitsontherun.com/videos/bkaovAYt-52qL9xLP.mp4" preload="none"></video>');
-            this.attributes.provider = {
-=======
             var mediaElement = document.createElement('video');
             mediaElement.src = "//content.bitsontherun.com/videos/bkaovAYt-52qL9xLP.mp4";
             mediaElement.preload = "none";
 
-            this.set('provider', {
->>>>>>> 453f9bcd
+            this.attributes.provider = {
                 name: 'flash',
                 getName: function() {
                     return {
