.jwplayer {
    width: 100%;
    font-size: @default-em-size;
    position: relative;
    display: block;
    min-height: 0;
    overflow: hidden;
    box-sizing: border-box;
    font-family: Arial, Helvetica, sans-serif;
    background-color: #000;

    * {
        box-sizing: inherit;
    }

    .jw-main {
        position:  absolute;
        top: 0;
        left: 0;
        bottom: 0;
        right: 0;
    }

    .jw-video, .jw-controls {
        position: absolute;
        width: 100%;
        height: 100%;
    }

    .jw-video {
        overflow: hidden;
        visibility: hidden;
        opacity: 0;
    }

    .jw-video.jw-video-show {
        visibility: visible;
        opacity: 1;
    }

    .jw-video video {
        position: absolute;
        top: 0;
        right: 0;
        bottom: 0;
        left: 0;
        width: 100%;
        height: 100%;
        margin: auto;
        background: transparent;
    }

    /// Scale modes START
    .jw-stretch-uniform {
        background-size: contain !important;
    }

    .jw-stretch-fill {
        background-position: 50% 50%;
        background-size: cover !important;
    }

    .jw-stretch-exactfit {
        background-size: 100% 100% !important;
    }
    /// Scale modes END

    // Aspect Ratio styles
    &.jw-aspect-mode {
        height: auto !important;

        & .jw-aspect{
            display: block;
        }
    }

    .jw-aspect{
        display: none;
    }

    &:focus, .jw-swf {
        outline: none;
    }

    .jw-controls {
<<<<<<< HEAD
        //pointer-events: none;

=======
>>>>>>> 5d267bbd
        .jw-dock-button, .jw-controlbar, .jw-skip, .jw-display-icon-container, .jw-preview, .jw-logo {
            //pointer-events: all;
        }

        &.jw-controls-disabled {
            display: none;
        }
    }

    .jw-text {
        height: 1em;
        font-family: inherit;
        font-size: @font-size;
        font-style: normal;
        font-weight: normal;
        line-height: 1em;
        color: @font-color;
        text-align: center;
        font-variant: normal;
        font-stretch: normal;
    }

    .jw-cast-screen {
        width: 100%;
        height: 100%;
    }

    .jw-skip {
        position: absolute;
        right: 1em;
        display: inline-block;
        float: right;
        width: 7em;
        height: 2em;
    }

    .jw-skip-image {
        position: relative;
        display: none;
    }

    .jw-instream {
        position: absolute;
        top: 0;
        right: 0;
        bottom: 0;
        left: 0;
        display: none;
    }
}

.jw-tab-focus:focus {
    outline: solid 2px #0b7ef4;
}<|MERGE_RESOLUTION|>--- conflicted
+++ resolved
@@ -83,14 +83,6 @@
     }
 
     .jw-controls {
-<<<<<<< HEAD
-        //pointer-events: none;
-
-=======
->>>>>>> 5d267bbd
-        .jw-dock-button, .jw-controlbar, .jw-skip, .jw-display-icon-container, .jw-preview, .jw-logo {
-            //pointer-events: all;
-        }
 
         &.jw-controls-disabled {
             display: none;
