@import "../imports/icons";

.jw-state-idle {
    .jw-preview {
        display: block;
    }

    .jw-icon-display {
        .jw-icon-play;
    }

    .jw-display-icon-rewind,
    .jw-display-icon-next {
      display: none;
<<<<<<< HEAD
    }

    .jw-controlbar {
        display: none;
=======
>>>>>>> 9fe40fa2
    }

    .jw-captions {
        display: none;
    }

    // While idle, we show title
    .jw-title {
        display: block;
    }

<<<<<<< HEAD
=======
    /* hide control bar and clear display container padding on idle state unless
    cast available flag is set */
    &:not(.jw-flag-cast-available) {

      .jw-controlbar {
        display: none;
      }

    }

>>>>>>> 9fe40fa2
}<|MERGE_RESOLUTION|>--- conflicted
+++ resolved
@@ -12,13 +12,6 @@
     .jw-display-icon-rewind,
     .jw-display-icon-next {
       display: none;
-<<<<<<< HEAD
-    }
-
-    .jw-controlbar {
-        display: none;
-=======
->>>>>>> 9fe40fa2
     }
 
     .jw-captions {
@@ -30,8 +23,6 @@
         display: block;
     }
 
-<<<<<<< HEAD
-=======
     /* hide control bar and clear display container padding on idle state unless
     cast available flag is set */
     &:not(.jw-flag-cast-available) {
@@ -42,5 +33,4 @@
 
     }
 
->>>>>>> 9fe40fa2
 }