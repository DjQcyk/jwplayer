--- conflicted
+++ resolved
@@ -258,11 +258,7 @@
         /* Next up display */
         .jw-nextup-container {
           bottom: @controlbar-height;
-<<<<<<< HEAD
-          padding: 0 @ui-padding;
-=======
           padding: 5px @ui-padding;
->>>>>>> 9fe40fa2
         }
 
         .jw-nextup {
@@ -354,34 +350,6 @@
 
           }
 
-<<<<<<< HEAD
-          .jw-nextup-container {
-            bottom: (@mobile-touch-target * 1.5);
-          }
-
-          &.jw-breakpoint-2,
-          &.jw-breakpoint-3 {
-            .jw-nextup-container {
-              bottom: (@mobile-touch-target * 1.5) + 7px;
-            }
-          }
-
-          &.jw-breakpoint-4,
-          &.jw-breakpoint-5 {
-            .jw-nextup-container {
-              bottom: (@mobile-touch-target * 1.5) + 10px;
-            }
-          }
-
-          &.jw-breakpoint-6,
-          &.jw-breakpoint-7 {
-            .jw-nextup-container {
-              bottom: (@mobile-touch-target * 2) + 15px;
-            }
-          }
-
-=======
->>>>>>> 9fe40fa2
         }
 
     }
