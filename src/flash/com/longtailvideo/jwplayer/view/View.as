package com.longtailvideo.jwplayer.view {
import com.longtailvideo.jwplayer.events.MediaEvent;
import com.longtailvideo.jwplayer.model.Model;
import com.longtailvideo.jwplayer.player.IInstreamPlayer;
import com.longtailvideo.jwplayer.plugins.IPlugin;
import com.longtailvideo.jwplayer.plugins.IPlugin6;
import com.longtailvideo.jwplayer.plugins.PluginConfig;
import com.longtailvideo.jwplayer.utils.Logger;
import com.longtailvideo.jwplayer.utils.RootReference;
import com.longtailvideo.jwplayer.utils.Stretcher;

import flash.display.DisplayObject;
import flash.display.Sprite;
import flash.display.StageAlign;
import flash.display.StageDisplayState;
import flash.display.StageScaleMode;
import flash.events.ErrorEvent;
import flash.events.Event;
import flash.geom.Rectangle;

public class View extends Sprite {

    protected var _model:Model;
    protected var _preserveAspect:Boolean = false;
    protected var _normalScreen:Rectangle;
    protected var _mediaLayer:Sprite;
    protected var _componentsLayer:Sprite;
    protected var _pluginsLayer:Sprite;
    protected var _plugins:Object;

    // Indicates whether the instream player is being displayed
    protected var _allPlugins:Vector.<IPlugin>;
    protected var _instreamMode:Boolean = false;
    protected var _instreamPlayer:IInstreamPlayer;
    protected var _instreamLayer:Sprite;
    protected var _instreamPlugin:IPlugin;

    public function View(model:Model) {
        _model = model;
        _model.addEventListener(MediaEvent.JWPLAYER_MEDIA_LOADED, mediaLoaded);

        _normalScreen = new Rectangle(
                0,
                0,
                _model.width,
                _model.height
        );

        setupLayers();
        setupRightClick();
    }

    public function setupView():void {
        RootReference.stage.scaleMode = StageScaleMode.NO_SCALE;
        RootReference.stage.stage.align = StageAlign.TOP_LEFT;

        RootReference.stage.addChildAt(this, 0);

<<<<<<< HEAD
        RootReference.stage.addEventListener(Event.RESIZE, resizeHandler);

=======
>>>>>>> 924391e0
        redraw();
    }

    public function fullscreen(mode:Boolean = true):void {
        try {
            RootReference.stage.displayState = mode ? StageDisplayState.FULL_SCREEN : StageDisplayState.NORMAL;
        } catch (e:Error) {
            Logger.log("Could not enter fullscreen mode: " + e.message);
        }
    }

    /** Redraws the plugins and player components **/
    public function redraw():void {
        if (!_model.fullscreen) {
            _normalScreen.width  = _model.width  = RootReference.stage.stageWidth;
            _normalScreen.height = _model.height = RootReference.stage.stageHeight;
        }

        if (_preserveAspect) {
            if (!_model.fullscreen && _model.stretching != Stretcher.EXACTFIT) {
                _preserveAspect = false;
            }
        } else {
            if (_model.fullscreen && _model.stretching == Stretcher.EXACTFIT) {
                _preserveAspect = true;
            }
        }

        resizeMedia(_model.width, _model.height);

        _instreamLayer.graphics.clear();
        _instreamLayer.graphics.beginFill(0);
        _instreamLayer.graphics.drawRect(0, 0, _model.width, _model.height);
        _instreamLayer.graphics.endFill();

        for each (var plug:IPlugin in _allPlugins) {
            var plugDisplay:DisplayObject = plug as DisplayObject;
            if (plug && plugDisplay) {
                var cfg:PluginConfig = _model.pluginConfig(plug.id);
                if (cfg['visible']) {
                    plugDisplay.visible = true;
                    plugDisplay.x = cfg['x'];
                    plugDisplay.y = cfg['y'];
                    try {
                        plug.resize(cfg.width, cfg.height);
                    } catch (e:Error) {
                        Logger.log("There was an error resizing plugin '" + plug.id + "': " + e.message);
                    }
                } else {
                    plugDisplay.visible = false;
                }
            }
        }

    }

    public function addPlugin(id:String, plugin:IPlugin):void {
        if (!(plugin is IPlugin6)) {
            throw new Error("Incompatible plugin version");
        }
        try {
            _allPlugins.push(plugin);
            var plugDO:DisplayObject = plugin as DisplayObject;
            if (!_plugins[id] && plugDO != null) {
                _plugins[id] = plugDO;
                _pluginsLayer.addChild(plugDO);
            }
            if (_model.pluginIds.indexOf(id) < 0) {
                _model.plugins += "," + id;
            }
        } catch (e:Error) {
            dispatchEvent(new ErrorEvent(ErrorEvent.ERROR, false, false, e.message));
        }
    }

    public function removePlugin(plugin:IPlugin):void {
        var id:String = plugin.id.toLowerCase();
        if (id && _plugins[id] is IPlugin) {
            _pluginsLayer.removeChild(_plugins[id]);
            delete _plugins[id];
        }
    }

    public function loadedPlugins():Array {
        var list:Array = [];
        for (var pluginId:String in _plugins) {
            if (_plugins[pluginId] is IPlugin) {
                list.push(pluginId);
            }
        }
        return list;
    }

    public function getPlugin(id:String):IPlugin6 {
        return _plugins[id] as IPlugin6;
    }

    public function bringPluginToFront(id:String):void {
        var plugin:IPlugin = getPlugin(id);
        _pluginsLayer.setChildIndex(plugin as DisplayObject, _pluginsLayer.numChildren - 1);
    }

    public function setupInstream(instreamPlayer:IInstreamPlayer, instreamDisplay:DisplayObject, plugin:IPlugin):void {
        _instreamPlayer = instreamPlayer;
        _instreamPlugin = plugin;

        if (instreamDisplay) {
            _instreamLayer.addChild(instreamDisplay);
        }
        _mediaLayer.visible = false;
        _componentsLayer.visible = false;

        try {
            var pluginDO:DisplayObject = plugin as DisplayObject;
            if (pluginDO) {
                _pluginsLayer.removeChild(pluginDO);
                _instreamLayer.addChild(pluginDO);
            }
        } catch (e:Error) {
            Logger.log("Could not add instream plugin to display stack");
        }

        _instreamMode = true;
    }

    public function destroyInstream():void {
        if (_instreamPlugin && _instreamPlugin is DisplayObject) {
            _pluginsLayer.addChild(_instreamPlugin as DisplayObject);
        }
        _mediaLayer.visible = true;
        _componentsLayer.visible = true;

        while (_instreamLayer.numChildren > 0) {
            _instreamLayer.removeChildAt(0);
        }

        _instreamMode = false;
    }

    public function hideInstream():void {

    }

    public function getSafeRegion():Rectangle {
        return new Rectangle(
                0,
                0,
                _model.width,
                _model.height
        );
    }

<<<<<<< HEAD
    protected function setupRightClick():void {
        var menu:RightclickMenu = new RightclickMenu();
        this.contextMenu = menu.context;
    }

=======
>>>>>>> 924391e0
    protected function setupLayers():void {
        var currentLayer:uint = 0;

        _mediaLayer = setupLayer("media", currentLayer++);
        _componentsLayer = setupLayer("components", currentLayer++);
        _pluginsLayer = setupLayer("plugins", currentLayer++);
        _instreamLayer = setupLayer("instream", currentLayer++);

        _plugins = {};
        _allPlugins = new Vector.<IPlugin>;

        _mediaLayer.alpha = 0;

        _instreamLayer.alpha = 0;
        _instreamLayer.visible = false;
    }

    protected function setupLayer(name:String, index:Number):Sprite {
        var layer:Sprite = new Sprite();
        layer.name = name;
        this.addChildAt(layer, index);
        return layer;
    }

    protected function resizeMedia(width:Number, height:Number):void {
        // Don't need to resize the media if width/height are 0 (i.e. player is hidden in the DOM)
        if (width * height === 0) {
            return;
        }
        if (_mediaLayer.numChildren > 0 && _model.media.display) {
            if (_preserveAspect && _model.media.stretchMedia) {
                if (_model.fullscreen && _model.stretching === Stretcher.EXACTFIT) {
                    _model.media.resize(_normalScreen.width, _normalScreen.height);
                    Stretcher.stretch(_mediaLayer, width, height, Stretcher.UNIFORM);
                } else {
                    _model.media.resize(width, height);
                    _mediaLayer.scaleX = _mediaLayer.scaleY = 1;
                    _mediaLayer.x = _mediaLayer.y = 0;
                }
            } else {
                _model.media.resize(width, height);
                _mediaLayer.x = _mediaLayer.y = 0;
            }
        }
    }

    protected function resizeHandler(event:Event):void {
        var width:Number = RootReference.stage.stageWidth;
        var height:Number = RootReference.stage.stageHeight;
        var fullscreen:Boolean = (RootReference.stage.displayState === StageDisplayState.FULL_SCREEN);

        if (_model.fullscreen !== fullscreen) {
            _model.fullscreen = fullscreen;
        }
        if (width && height) {
            redraw();
        }
    }

    protected function mediaLoaded(evt:MediaEvent):void {
        var disp:DisplayObject = _model.media.display;
        if (!disp || disp.parent != _mediaLayer) {
            while (_mediaLayer.numChildren) {
                _mediaLayer.removeChildAt(0);
            }
            if (disp) {
                _mediaLayer.addChild(disp);
                resizeMedia(_model.width, _model.height);
            }
        }
    }

}
}<|MERGE_RESOLUTION|>--- conflicted
+++ resolved
@@ -47,7 +47,6 @@
         );
 
         setupLayers();
-        setupRightClick();
     }
 
     public function setupView():void {
@@ -56,11 +55,8 @@
 
         RootReference.stage.addChildAt(this, 0);
 
-<<<<<<< HEAD
         RootReference.stage.addEventListener(Event.RESIZE, resizeHandler);
 
-=======
->>>>>>> 924391e0
         redraw();
     }
 
@@ -204,23 +200,6 @@
 
     }
 
-    public function getSafeRegion():Rectangle {
-        return new Rectangle(
-                0,
-                0,
-                _model.width,
-                _model.height
-        );
-    }
-
-<<<<<<< HEAD
-    protected function setupRightClick():void {
-        var menu:RightclickMenu = new RightclickMenu();
-        this.contextMenu = menu.context;
-    }
-
-=======
->>>>>>> 924391e0
     protected function setupLayers():void {
         var currentLayer:uint = 0;
 
