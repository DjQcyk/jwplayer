--- conflicted
+++ resolved
@@ -7,13 +7,7 @@
     'handlebars-loader!templates/menu.html'
 ], function(Tooltip, utils, _, events, UI, menuTemplate) {
     var Menu = Tooltip.extend({
-<<<<<<< HEAD
         setup : function (list, selectedIndex, options) {
-            if(this.content){
-                this.content.removeEventListener('click', this.selectListener);
-                this.removeContent();
-=======
-        setup : function (list, selectedIndex) {
             if(!this.iconUI){
                 this.iconUI = new UI(this.el);
 
@@ -24,7 +18,6 @@
                 this.closeTooltipListener = this.closeTooltip.bind(this);
 
                 this.selectListener = this.select.bind(this);
->>>>>>> 5641c6cd
             }
 
             this.reset();
@@ -33,13 +26,7 @@
 
             utils.toggleClass(this.el, 'jw-hidden', (list.length < 2));
 
-<<<<<<< HEAD
-            if (list.length > 2 || (options && options.toggle === false)) {
-=======
-            if (list.length === 2) {
-               this.iconUI('click tap', this.toggleValueListener);
-            } else if (list.length > 2) {
->>>>>>> 5641c6cd
+            if (list.length > 2 || (list.length === 2 && options && options.toggle === false)) {
                 utils.removeClass(this.el, 'jw-off');
 
                 this.iconUI.on('tap', this.toggleOpenStateListener);
@@ -50,16 +37,9 @@
                 var innerHtml = menuTemplate(list);
                 var elem = utils.createElement(innerHtml);
                 this.addContent(elem);
-<<<<<<< HEAD
-
-                this.selectListener = this.select.bind(this);
-                this.content.addEventListener('click', this.selectListener);
+                this.contentUI = new UI(this.content).on('click tap', this.selectListener);
             } else if (list.length === 2) {
-                this.toggleListener = this.toggle.bind(this);
-                this.el.addEventListener('click', this.toggleListener);
-=======
-                this.contentUI = new UI(this.content).on('click tap', this.selectListener);
->>>>>>> 5641c6cd
+                this.iconUI.on('click tap', this.toggleValueListener);
             }
 
             this.selectItem(selectedIndex);
