--- conflicted
+++ resolved
@@ -401,6 +401,7 @@
             _model.on('change:fullscreen', updateVisibility);
             _model.on('change:intersectionRatio', updateVisibility);
             _model.on('change:visibility', redraw);
+            _model.on('itemReady', itemReady);
 
             updateVisibility();
 
@@ -414,7 +415,6 @@
             this.checkResized();
         };
 
-<<<<<<< HEAD
         function itemReady(item) {
             var videotag = _videoLayer.querySelector('video, audio');
             // Youtube, chromecast and flash providers do no support video tags
@@ -427,8 +427,6 @@
             videotag.setAttribute('title', dummyDiv.textContent);
         }
 
-=======
->>>>>>> 5086f47b
         function redraw(model, visibility, lastVisibility) {
             if (visibility && !lastVisibility) {
                 _stateHandler(_instreamModel || model);
@@ -694,22 +692,13 @@
         }
 
         function _toggleDOMFullscreen(playerElement, fullscreenState) {
-            if (fullscreenState) {
-                utils.addClass(playerElement, 'jw-flag-fullscreen');
-                _styles(document.body, {
-                    overflowY: 'hidden'
-                });
-
-                // On going fullscreen we want the control bar to fade after a few seconds
-                if (_controls) {
+            utils.toggleClass(playerElement, 'jw-flag-fullscreen', fullscreenState);
+            _styles(document.body, { overflowY: (fullscreenState) ? 'hidden' : '' });
+
+            if (fullscreenState && _controls) {
+                // When going into fullscreen, we want the control bar to fade after a few seconds
                     _controls.userActive();
                 }
-            } else {
-                utils.removeClass(playerElement, 'jw-flag-fullscreen');
-                _styles(document.body, {
-                    overflowY: ''
-                });
-            }
 
             _resizeMedia();
             _responsiveListener();
