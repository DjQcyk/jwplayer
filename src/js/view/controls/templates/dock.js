export default (dockButtons = []) => {
    const buttonsHtml = dockButtons
        .map(button => {
            return dockButton(button.btnClass, button.id, button.img, button.tooltip);
        }).join('');

    return (
        `<div class="jw-dock jw-reset">` +
            `${buttonsHtml}` +
        `</div>`
    );
};

<<<<<<< HEAD

const dockButton = (buttonClass, buttonId, image, tooltipText) => {
    const style = image ? `style='background-image: url("${image}")` : '';
    const aria = tooltipText? `aria-label="${tooltipText}" role="button" tabindex="0"` : '';
    const tooltipHtml = tooltipText ? tooltip(tooltipText) : '';
    return (
        `<div class="jw-dock-button jw-background-color jw-reset ${buttonClass || ''}" button="${buttonId}">` +
            `<div class="jw-icon jw-dock-image jw-reset" ${style} ${aria}</div>` +
=======
const dockButton = (buttonClass = '', buttonId = '', image, tooltipText) => {
    const style = image ? `style="background-image: url(${image})"` : '';
    const tooltipHtml = tooltipText ? tooltip(tooltipText) : '';
    return (
        `<div class="jw-dock-button jw-background-color jw-reset ${buttonClass}" button="${buttonId}">` +
            `<div class="jw-icon jw-dock-image jw-reset" ${style}></div>` +
>>>>>>> 6f0daade
            `<div class="jw-arrow jw-reset"></div>` +
            `${tooltipHtml}` +
        `</div>`
    );
};

const tooltip = (text) => {
    return (
        `<div class="jw-overlay jw-background-color jw-reset">` +
            `<span class="jw-text jw-dock-text jw-reset">${text}</span>` +
        `</div>`
    );
};<|MERGE_RESOLUTION|>--- conflicted
+++ resolved
@@ -11,23 +11,13 @@
     );
 };
 
-<<<<<<< HEAD
-
-const dockButton = (buttonClass, buttonId, image, tooltipText) => {
-    const style = image ? `style='background-image: url("${image}")` : '';
-    const aria = tooltipText? `aria-label="${tooltipText}" role="button" tabindex="0"` : '';
-    const tooltipHtml = tooltipText ? tooltip(tooltipText) : '';
-    return (
-        `<div class="jw-dock-button jw-background-color jw-reset ${buttonClass || ''}" button="${buttonId}">` +
-            `<div class="jw-icon jw-dock-image jw-reset" ${style} ${aria}</div>` +
-=======
 const dockButton = (buttonClass = '', buttonId = '', image, tooltipText) => {
     const style = image ? `style="background-image: url(${image})"` : '';
     const tooltipHtml = tooltipText ? tooltip(tooltipText) : '';
+    const aria = tooltipText? `aria-label="${tooltipText}" role="button" tabindex="0"` : '';
     return (
         `<div class="jw-dock-button jw-background-color jw-reset ${buttonClass}" button="${buttonId}">` +
-            `<div class="jw-icon jw-dock-image jw-reset" ${style}></div>` +
->>>>>>> 6f0daade
+            `<div class="jw-icon jw-dock-image jw-reset" ${style} ${aria}></div>` +
             `<div class="jw-arrow jw-reset"></div>` +
             `${tooltipHtml}` +
         `</div>`
