import instances from 'api/players';

define([
    'api/timer',
    'controller/controller',
    'plugins/plugins',
    'events/events',
    'events/states',
    'utils/backbone.events',
    'utils/helpers',
    'utils/underscore',
    'version'
], function(Timer, Controller, plugins,
            events, states, Events, utils, _, version) {

    let instancesCreated = 0;

    /**
     * Factory method for creating new controllers before calling `jwplayer().setup()`.
<<<<<<< HEAD
     * @private
     * @static
=======
>>>>>>> b742ed29
     * @param {Api} api
     * @param {HTMLElement} element
     */
    function setupController(api, element) {
        const controller = new Controller(element);

        // capture the ready event and add setup time to it
        controller.on(events.JWPLAYER_READY, (event) => {
            api._qoe.tick('ready');
            event.setupTime = api._qoe.between('setup', 'ready');
        });
        controller.on('all', (type, event) => {
            api.trigger(type, event);
        });

        return controller;
    }

    /**
     * Detach Api events listeners and destroy the controller.
<<<<<<< HEAD
     * @private
     * @static
=======
>>>>>>> b742ed29
     * @param {Api} api
     * @param {Controller} controller
     */
    function resetPlayer(api, controller) {
        api.off();
        controller.off();
        // so players can be removed before loading completes
        if (controller.playerDestroy) {
            controller.playerDestroy();
        }
    }

    /**
     * Remove the Api instance from the list of active players.
     * The instance will no longer be queryable via `jwplayer()`
<<<<<<< HEAD
     * @private
     * @static
=======
>>>>>>> b742ed29
     * @param {Api} api
     */
    function removePlayer(api) {
        for (let i = instances.length; i--;) {
            if (instances[i].uniqueId === api.uniqueId) {
                instances.splice(i, 1);
                break;
            }
        }
    }

    /** Class representing the jwplayer() API
     */
    class Api {
<<<<<<< HEAD

        /**
         * Create a player instance.
         * @param {HTMLElement} element - The element that will be replaced by the player's div container.
         */
        constructor(element) {
            // Add read-only properties which access privately scoped data
            // TODO: The alternative to pass this to the controller/model and access it from there
            const uniqueId = instancesCreated++;
            const id = element.id;
            const qoeTimer = new Timer();


=======

        /**
         * Create a player instance.
         * @param {HTMLElement} element - The element that will be replaced by the player's div container.
         */
        constructor(element) {
            // Add read-only properties which access privately scoped data
            // TODO: The alternative to pass this to the controller/model and access it from there
            const uniqueId = instancesCreated++;
            const id = element.id;
            const qoeTimer = new Timer();
            const pluginsMap = {};

>>>>>>> b742ed29
            Object.defineProperties(this, {
                /**
                 * The player's query id.
                 * This matches the id of the element used to create the player at the time is was setup.
                 * @memberOf Api
                 * @type string
                 * @readonly
                 * @instance
                 */
                id: {
                    get: function() {
                        return id;
                    }
                },
                /**
                 * The player's unique id. It's value represents the number of player instances created on the page.
                 * @memberOf Api
                 * @type number
                 * @readonly
                 * @instance
                 */
                uniqueId: {
                    get: function() {
                        return uniqueId;
                    }
                },
                /**
<<<<<<< HEAD
=======
                 * A map of plugin instances.
                 * @memberOf Api
                 * @type object
                 * @readonly
                 * @instance
                 */
                plugins: {
                    get: function() {
                        return pluginsMap;
                    }
                },
                /**
>>>>>>> b742ed29
                 * The internal QoE Timer.
                 * @memberOf Api
                 * @type Timer
                 * @readonly
                 * @instance
                 */
                _qoe: {
                    get: function() {
                        return qoeTimer;
                    }
                }
            });

<<<<<<< HEAD
            qoeTimer.tick('init');

            let _controller = setupController(this, element);

            /**
             * Call an internal method on the player's controller.
             * @param {string} name - The method to call.
             * @param {...*} [args] - Any arguments made after the name are passed to the internal method.
             * @return {any} Returns the result or null if the method is undefined.
             */
            this.callInternal = function(name, ...args) {
                if (_controller[name]) {
                    return _controller[name].apply(_controller, args);
                }
                return null;
            };

            /**
             * Creates a new player on the page. Setup is asynchronous.
             * A "ready" event is triggered once successful.
             * A "setupError" event is triggered if setup fails.
             * @param {object} options - The player configuration options.
             * @returns {Api}
             */
            this.setup = function(options) {
                qoeTimer.tick('setup');
                qoeTimer.clear('ready');

                resetPlayer(this, _controller);
                _controller = setupController(this, element);

                // bind event listeners passed in to the config
                utils.foreach(options.events, (evt, val) => {
                    // TODO: if 'evt' starts with 'on' convert to event name and register event with `on` method
                    const fn = this[evt];
                    if (typeof fn === 'function') {
                        fn.call(this, val);
                    }
                });

                options.id = this.id;
                _controller.setup(options, this);

                return this;
            };

            /** Remove the player from the page. Remove is synchronous.
             * A "remove" event is fired [EDIT] as the player is removed.
             * Playback is stopped. The DOM used by the player is reset.
             * All event listeners attached to the player are removed.
             * @returns {Api}
             */
            this.remove = function() {
                // Remove from array of players
                removePlayer(this);

                // TODO: [EDIT] This should be fired after `resetPlayer`. Why is it fired before?
                // terminate state
                this.trigger('remove');

                // Unbind listeners and destroy controller/model/...
                resetPlayer(this, _controller);

                return this;
            };

            // TODO: Prevent object properties from being added or reassigned
            // Object.seal(this);
        }

=======
            /**
             * A map of event listeners.
             * @memberOf Api
             * @type object
             * @readonly
             * @instance
             */
            this._events = {};

            qoeTimer.tick('init');

            let _controller = setupController(this, element);

            /**
             * Call an internal method on the player's controller.
             * @param {string} name - The method to call.
             * @param {...*} [args] - Any arguments made after the name are passed to the internal method.
             * @return {*} Returns the result or null if the method is undefined.
             * @deprecate maybe - need a controller that only exposes the interface used here.
             */
            this.callInternal = function(name, ...args) {
                if (_controller[name]) {
                    return _controller[name].apply(_controller, args);
                }
                return null;
            };

            /**
             * Creates a new player on the page. Setup is asynchronous.
             * A "ready" event is triggered once successful.
             * A "setupError" event is triggered if setup fails.
             * @param {object} options - The player configuration options.
             * @returns {Api}
             */
            this.setup = function(options) {
                qoeTimer.clear('ready');
                qoeTimer.tick('setup');

                resetPlayer(this, _controller);
                _controller = setupController(this, element);

                // bind event listeners passed in to the config
                utils.foreach(options.events, (evt, val) => {
                    // TODO: if 'evt' starts with 'on' convert to event name and register event with `on` method
                    const fn = this[evt];
                    if (typeof fn === 'function') {
                        fn.call(this, val);
                    }
                });

                options.id = this.id;
                _controller.setup(options, this);

                return this;
            };

            /** Remove the player from the page. Remove is synchronous.
             * A "remove" event is fired [EDIT] as the player is removed.
             * Playback is stopped. The DOM used by the player is reset.
             * All event listeners attached to the player are removed.
             * @returns {Api}
             */
            this.remove = function() {
                // Remove from array of players
                removePlayer(this);

                // TODO: [EDIT] This should be fired after `resetPlayer`. Why is it fired before?
                // terminate state
                this.trigger('remove');

                // Unbind listeners and destroy controller/model/...
                resetPlayer(this, _controller);

                return this;
            };

        }

>>>>>>> b742ed29
        /**
         * @return {string} The Player API version.
         * @readonly
         */
        get version() {
            return version;
        }

        /**
         * Provide Events module access to plugins from the player instance.
         * @deprecated TODO: in version 8.0.0-0
         * @readonly
         */
        get Events() {
            return Events;
        }

        /**
         * Provide plugins with access to utils from the player instance.
         * @deprecated TODO: in version 8.0.0-0
         * @readonly
         */
        get utils() {
            return utils;
        }
<<<<<<< HEAD

        /**
         * Provide plugins with access to underscore from the player instance.
         * @deprecated TODO: in version 8.0.0-0
         * @readonly
         */
        get _() {
            return _;
        }

        /**
         * Add an event listener.
         * @param {string} name - The event name. Passing "all" will bind the callback to all events fired.
         * @param {function} callback - The event callback.
         * @param {any} [context] - The context to apply to the callback function's invocation.
         * @return {Api}
         */
        on(name, callback, context) {
            return Events.on.call(this, name, callback, context);
        }

        /**
         * Add an event listener to only be triggered a single time.
         * After the first time the callback is invoked, it will be removed.
         * @param {string} name - The event name. Passing "all" will bind the callback to all events fired.
         * @param {function} callback - The event callback.
         * @param {any} [context] - The context to apply to the callback function's invocation.
         * @return {Api}
         */
        once(name, callback, context) {
            return Events.once.call(this, name, callback, context);
        }

        /**
         * Remove one or many callbacks.
         * @param {string} [name] - The event name. If null, removes all bound callbacks for all events.
         * @param {function} [callback] - If null, removes all callbacks for the event.
         * @param {any} [context] - If null, removes all callbacks with that function.
         * @return {Api}
         */
        off(name, callback, context) {
            return Events.off.call(this, name, callback, context);
        }

        /**
         * Trigger one or many events.
         * By default, the player will invoke callbacks inside a try-catch block
         * to prevent exceptions from breaking normal player behavior.
         * To disable this safety measure set `jwplayer.debug` to `true`.
         * @param {string} name - The event name.
         * @param {object} [args] - An object containing the event properties.
         * @return {Api}
         */
        trigger(name, args) {
            if (_.isObject(args)) {
                args = _.extend({}, args);
            } else {
                args = {};
            }
            args.type = name;
            const jwplayer = window.jwplayer;
            if (jwplayer && jwplayer.debug) {
                return Events.trigger.call(this, name, args);
            }
            return Events.triggerSafe.call(this, name, args);
        }

        /**
         * Trigger event callback inside a try catch block.
         * @deprecated TODO: in version 8.0.0-0
         */
        triggerSafe(type, args) {
            return Events.triggerSafe.call(this, type, args);
        }

        /**
         * Get the QoE properties of the player and current playlist item.
         * @returns {PlayerQoE}
         */
        qoe() {
            const qoeItem = this.callInternal('getItemQoe');

            const setupTime = this._qoe.between('setup', 'ready');
            const firstFrame = qoeItem.getFirstFrame();

=======

        /**
         * Provide plugins with access to underscore from the player instance.
         * @deprecated TODO: in version 8.0.0-0
         * @readonly
         */
        get _() {
            return _;
        }

        /**
         * Add an event listener.
         * @param {string} name - The event name. Passing "all" will bind the callback to all events fired.
         * @param {function} callback - The event callback.
         * @param {any} [context] - The context to apply to the callback function's invocation.
         * @return {Api}
         */
        on(name, callback, context) {
            return Events.on.call(this, name, callback, context);
        }

        /**
         * Add an event listener to only be triggered a single time.
         * After the first time the callback is invoked, it will be removed.
         * @param {string} name - The event name. Passing "all" will bind the callback to all events fired.
         * @param {function} callback - The event callback.
         * @param {any} [context] - The context to apply to the callback function's invocation.
         * @return {Api}
         */
        once(name, callback, context) {
            return Events.once.call(this, name, callback, context);
        }

        /**
         * Remove one or many callbacks.
         * @param {string} [name] - The event name. If null, removes all bound callbacks for all events.
         * @param {function} [callback] - If null, removes all callbacks for the event.
         * @param {any} [context] - If null, removes all callbacks with that function.
         * @return {Api}
         */
        off(name, callback, context) {
            return Events.off.call(this, name, callback, context);
        }

        /**
         * Trigger one or many events.
         * By default, the player will invoke callbacks inside a try-catch block
         * to prevent exceptions from breaking normal player behavior.
         * To disable this safety measure set `jwplayer.debug` to `true`.
         * @param {string} name - The event name.
         * @param {object} [args] - An object containing the event properties.
         * @return {Api}
         */
        trigger(name, args) {
            if (_.isObject(args)) {
                args = _.extend({}, args);
            } else {
                args = {};
            }
            args.type = name;
            const jwplayer = window.jwplayer;
            if (jwplayer && jwplayer.debug) {
                return Events.trigger.call(this, name, args);
            }
            return Events.triggerSafe.call(this, name, args);
        }

        /**
         * Trigger event callback inside a try catch block.
         * @deprecated TODO: in version 8.0.0-0
         */
        triggerSafe(type, args) {
            return Events.triggerSafe.call(this, type, args);
        }

        /**
         * Get the QoE properties of the player and current playlist item.
         * @returns {PlayerQoE}
         */
        qoe() {
            const qoeItem = this.callInternal('getItemQoe');

            const setupTime = this._qoe.between('setup', 'ready');
            const firstFrame = qoeItem.getFirstFrame();

>>>>>>> b742ed29
            /** Player QoE returned from {@link Api#qoe jwplayer().qoe()}
             * @typedef {object} PlayerQoE
             * @property {number} setupTime - The number of milliseconds from `jwplayer().setup()` to the "ready" event.
             * @property {number} firstFrame - The number of milleseconds from the "playAttempt" event to the "firstFrame" event.
             * @property {TimerMetrics} player - The QoE metrics of the player.
             * @property {TimerMetrics} item - The QoE metrics of the current playlist item.
             */
            // {setupTime: number, firstFrame: number, player: object, item: object}
            return {
                setupTime: setupTime,
                firstFrame: firstFrame,
                player: this._qoe.dump(),
                item: qoeItem.dump()
            };
        }

        /**
         * Get the list of available audio tracks.
         * @returns {Array.<AudioTrackOption>}
         */
        getAudioTracks() {
            return this.callInternal('getAudioTracks');
        }

        /**
         * Get the percentage of the media's duration which has been buffered.
         * @returns {number} A number from 0-100 indicating the percentage of media buffered.
         */
        getBuffer() {
            return this.callInternal('get', 'buffer');
        }

        /**
         * Get custom captions styles.
         * @returns {object}
         */
        getCaptions() {
            return this.callInternal('get', 'captions');
        }

        // defined in controller/captions
        /**
         * Captions Track information for tracks returned by {@link Api#getCaptionsList jwplayer().getCaptionsList()}
         * @typedef {object} CaptionsTrackOption
         * @property {string} id
         * @property {string} label
         */

        /**
         * Get the list of available captions tracks.
         * The first item in the array will always be the "off" option,
         * regardless of whether the media contains captions.
         * @returns {Array.<CaptionsTrackOption>}
         */
        getCaptionsList() {
            return this.callInternal('getCaptionsList');
        }

        /**
         * Get a static representation of the player model.
         * @returns {object}
         */
        getConfig() {
            return this.callInternal('getConfig');
        }

        /**
         * Get the player's top level DOM element.
         * @returns {HTMLElement}
         */
        getContainer() {
            return this.callInternal('getContainer');
        }

        /**
         * Get whether or not controls are enabled.
         * @returns {boolean}
         */
        getControls() {
            return this.callInternal('get', 'controls');
        }

        /**
         * Get the index of the active audio track.
         * @returns {number} The index of the active audio track. -1 if there are no alternative audio tracks.
         */
        getCurrentAudioTrack() {
            return this.callInternal('getCurrentAudioTrack');
        }

        /**
         * Get the index of the active captions option.
         * @returns {number} The index of the active captions option. 0 when captions are off.
         */
        getCurrentCaptions() {
            return this.callInternal('getCurrentCaptions');
        }

        /**
         * Get the index of the active quality option.
         * @returns {number}
         */
        getCurrentQuality() {
            return this.callInternal('getCurrentQuality');
        }

        /**
         * Get the duration of the current playlist item.
         * @returns {number} The duration in seconds.
         * Live streams always return `Infinity`.
         * DVR streams return a negative value, indicating how far back from the live edge the stream goes.
         */
        getDuration() {
            return this.callInternal('get', 'duration');
        }

        /**
         * Get the player fullscreen state.
         * @returns {boolean} Whether or not the player is in fullscreen mode.
         */
        getFullscreen() {
            return this.callInternal('get', 'fullscreen');
        }

        /**
         * Get the player height.
         * @returns {number} The height of the player in pixels.
         */
        getHeight() {
            return this.callInternal('getHeight');
        }

        /**
         * Alias of `getPlaylistIndex()`
         * @deprecated TODO: in version 8.0.0-0
         */
        getItem() {
            return this.getPlaylistIndex();
        }

        /**
         * Get all the metadata for the current playlist item, merged into one object.
         * @returns {object}
         */
        getItemMeta() {
            return this.callInternal('get', 'itemMeta') || {};
        }

        /**
         * Alias of `getItemMeta()`
         * @deprecated TODO: in version 8.0.0-0
         */
        getMeta() {
            return this.getItemMeta();
        }

        /**
         * Get the player mute state.
         * @returns {boolean} Whether or not the player is muted.
         */
        getMute() {
            return this.callInternal('getMute');
        }

        /**
         * Get the rate at which playback should occur when media is playing.
         * @default 1.0
         * @returns {number} The playback rate of the media element (`HTMLMediaElement.playbackRate`).
         * @since v7.12.0
         */
        getPlaybackRate() {
            return this.callInternal('get', 'playbackRate');
        }

        /**
         * Get the player playlist.
         * @returns {Array.<PlaylistItem>}
         */
        getPlaylist() {
            return this.callInternal('get', 'playlist');
        }

        /**
         * Get the index of the current playlist item.
         * @returns {number}
         */
        getPlaylistIndex() {
            return this.callInternal('get', 'item');
        }

        /**
         * Get the current playlist item, or the item specified by `index`.
         * @param {number} [index] When specified, get the playlist item a this 0-based index.
         * @returns {PlaylistItem|null} Returns `null` when `index` is out of range.
         */
        getPlaylistItem(index) {
            if (!utils.exists(index)) {
                return this.callInternal('get', 'playlistItem');
            }
            const playlist = this.getPlaylist();
            if (playlist) {
                return playlist[index];
            }
            return null;
        }

        /**
         * Get the current playback time of the active media item.
         * @returns {number} The current playback time in seconds.
         * Live streams return the number of seconds played relative to when playback started (not since the live stream started).
         * DVR streams return a negative value, indicating how far playback is from the live edge.
         */
        getPosition() {
            return this.callInternal('get', 'position');
        }

        /**
         * @typedef {object} ProviderInfo
         * @property {string} name - The name of the provider handling playback.
         */

        /**
         * Get information about the player is handling playback.
         * @returns {ProviderInfo}
         */
        getProvider() {
            return this.callInternal('getProvider');
        }

        /**
         * Get the list of available quality options.
         * @returns {Array.<QualityOption>}
         */
        getQualityLevels() {
            return this.callInternal('getQualityLevels');
        }

        /**
         * @typedef {object} SafeRegion
         * @property {number} x - The position in pixels from the left of the player, not covered by controls.
         * @property {number} y -  The position in pixels from the top of the player, not covered by controls.
         * @property {number} width - The width of the safe region.
         * @property {number} height - The height of the safe region.
         */

        /**
         * Get the area of the player not obscured by controls.
         * @returns {SafeRegion}
         */
        getSafeRegion() {
            return this.callInternal('getSafeRegion');
        }

        /**
         * Get the player state.
         * @returns {'idle'|'buffering'|'playing'|'paused'|'complete'} The current state of the player.
         */
        getState() {
            return this.callInternal('getState');
        }

        /** Get the mode of stretching used to fit media in the player.
         * @returns {'uniform'|'exactfit'|'fill'|'none'}
         */
        getStretching() {
            return this.callInternal('get', 'stretching');
        }

        /**
         * Get player viewability.
         * @returns {1|0} Returns `1` when more than half the player is in the document viewport and the page's tab is active.
         * Also returns `1` when the player is in fullscreen mode. `0` otherwise.
         * @since v7.10.0
         */
        getViewable() {
            return this.callInternal('get', 'viewable');
        }

        /**
         * @typedef {object} VisualQuality
         * @property {QualityOption} level - The quality option associated with the active visual quality.
         * @property {'auto'|'manual'} mode - Whether the quality was selected automatically (adaptive quality switch) or manually.
         * @property {string|'initial choice'|'auto'|'api'} reason - The reason for the quality change.
         * @property {number} [bitrate] - The bitrate of the the active visual quality.
         */

        /**
         * Get information about the visual quality of the active media.
         * @returns {VisualQuality}
         */
        getVisualQuality() {
            return this.callInternal('getVisualQuality');
        }

        /**
         * Get the player volume level.
         * @returns {number} A number from 0-100.
         */
        getVolume() {
            return this.callInternal('get', 'volume');
        }

        /**
         * Get the player width.
         * @returns {number} The width of the player in pixels.
         */
        getWidth() {
            return this.callInternal('getWidth');
        }

        /**
         * Sets custom captions styles.
         * @param {object} captionsStyles
         * @returns {Api}
         * @since v7.5.0
         */
        setCaptions(captionsStyles) {
            this.callInternal('setCaptions', captionsStyles);
            return this;
        }

        /**
         * Update player config options.
         * @param options
         * @returns {Api}
         * @since v7.12.0
         */
        setConfig(options) {
            this.callInternal('setConfig', options);
            return this;
        }

        /**
         * Toggle player controls.
         * @param {boolean} [toggle] - Specifies whether controls should be enabled or disabled.
         * @returns {Api}
         */
        setControls(toggle) {
            this.callInternal('setControls', toggle);
            return this;
        }

        /**
         * Set the active audio track.
         * @param {number} index
         */
        setCurrentAudioTrack(index) {
            this.callInternal('setCurrentAudioTrack', index);
            // TODO: return this;
        }

        /**
         * Set the active captions option.
         * @param {number} index
         */
        setCurrentCaptions(index) {
            this.callInternal('setCurrentCaptions', index);
            // TODO: return this;
        }

        /**
         * Set the active quality option.
         * @param {number} index
         */
        setCurrentQuality(index) {
            this.callInternal('setCurrentQuality', index);
            // TODO: return this;
        }

        /**
         * Toggle fullscreen state. Most browsers require a user gesture to trigger entering fullscreen mode.
         * @param {boolean} [toggle] - Specifies whether to enter or exit fullscreen mode.
         * @returns {Api}
         */
        setFullscreen(toggle) {
            this.callInternal('setFullscreen', toggle);
            return this;
        }

        /**
         * Toggle the player mute state.
         * @param {boolean} [toggle] - Specifies whether to mute or unmute the player.
         * @returns {Api}
         */
        setMute(toggle) {
            this.callInternal('setMute', toggle);
            return this;
        }

        /**
         * Set the player default playerback rate. During playback, the rate of the current media will be set immediately if supported. Not supported when streaming live.
         * @param {number} playbackRate - The desired rate of playback. Limited to values between 0.25-4.0.
         * @returns {Api}
         * @since v7.12.0
         */
        setPlaybackRate(playbackRate) {
            this.callInternal('setPlaybackRate', playbackRate);
            return this;
        }

        /**
         * @typedef {object} SliderCue
         * @property {number} begin - The time at which the cue should be placed in seconds.
         * @property {string} text - The text label of the cue.
         */

        /**
         * Sets the list of cues to be displayed on the time slider.
         * @param {Array.<SliderCue>} sliderCues - The list of cues.
         * @returns {Api}
         */
        setCues(sliderCues) {
            this.callInternal('setCues', sliderCues);
            return this;
        }

        /**
         * Set the player volume level.
         * @param {number} level - A value from 0-100.
         * @returns {Api}
         */
        setVolume(level) {
            this.callInternal('setVolume', level);
            return this;
        }

        /**
         * Stop any active playback, and load either a new playlist, a new playlist item,
         * or an item already in the current playlist.
         * @param {string|Array.<PlaylistItem>|PlaylistItem|number} toLoad - The feed url, playlist,
         * playlist item, or playlist item index to load.
         * @param {object} [feedData] - The feed data to associate with playlist items.
         * Only applied when passing in a playlist or playlist items.
         * @returns {Api}
         */
        load(toLoad, feedData) {
            this.callInternal('load', toLoad, feedData);
            return this;
        }

        /**
         * Toggle or un-pause playback.
         * @param {boolean} [state] - An optional argument that indicates whether to play (true) or pause (false).
         * @param {object} [meta] - An optional argument used to specify cause.
         * @return {Api}
         */
        play(state, meta) {
            if (_.isObject(state) && state.reason) {
                meta = state;
            }
            if (!meta) {
                meta = { reason: 'external' };
            }
            if (state === true) {
                this.callInternal('play', meta);
                return this;
            } else if (state === false) {
                this.callInternal('pause', meta);
                return this;
            }

            state = this.getState();
            switch (state) {
                case states.PLAYING:
                case states.BUFFERING:
                    this.callInternal('pause', meta);
                    break;
                default:
                    this.callInternal('play', meta);
            }

            return this;
        }

        /**
         * Toggle or pause playback.
         * @param {boolean} [state] - An optional argument that indicates whether to pause (true) or play (false).
         * @param {object} [meta] - An optional argument used to specify cause.
         * @return {Api}
         */
        pause(state, meta) {
            // TODO: meta should no longer be accepted from the base API, it should be passed in to the controller by special wrapped interfaces
            if (_.isBoolean(state)) {
                return this.play(!state, meta);
            }

            return this.play(meta);
        }

        /**
         * Seek to a specific time in the active media. Resumes playback if the player is paused.
         * @param {number} position - The time to seek to.
         * @param [meta] - An optional argument used to specify cause.
         * @returns {Api}
         */
        seek(position, meta = { reason: 'external' }) {
            this.callInternal('seek', position, meta);
            return this;
        }

        /**
         * Stop any active playback, and play the item at the 0-based index in the playlist.
         * @param {number} index - If outside the range of the playlist,
         * the value will be wrapped to the playlist length.
         * @param [meta] - An optional argument used to specify cause.
         * @returns {Api}
         */
        playlistItem(index, meta = { reason: 'external' }) {
            this.callInternal('playlistItem', index, meta);
            return this;
        }

        /**
         * Stop any active playback, and play the next item in the playlist.
         * When the player is at the end of the playlist, this plays the first playlist item.
         * @param [meta] - An optional argument used to specify cause.
         * @returns {Api}
         */
        playlistNext(meta = { reason: 'external' }) {
            this.callInternal('playlistNext', meta);
            return this;
        }

        /**
         * Stop any active playback, and play the previous item in the playlist.
         * When the player is at the beginning of the playlist, this plays the last playlist item.
         * @param [meta] - An optional argument used to specify cause.
         * @returns {Api}
         */
        playlistPrev(meta = { reason: 'external' }) {
            this.callInternal('playlistPrev', meta);
            return this;
        }

        /**
         * Stop any active playback, and play the next up item specified by the related plugin.
         * The next up item is the next playlist item, or the first recommended video when at the end of the playlist.
         * @returns {Api}
         * @since v7.7.0
         */
        next() {
            this.callInternal('next');
            return this;
        }

        /**
         * Toggle the presence of the Airplay button in Safari (calls `HTMLMediaElement.webkitShowPlaybackTargetPicker`).
         * Does not affect the Chromecast button in Chrome.
         * @returns {Api}
         */
        castToggle() {
            this.callInternal('castToggle');
            return this;
        }

        /**
         * Creates a new instance of the instream adapter. If present, the previous instance created is destroyed first.
         * @returns {InstreamAdapter}
         */
        createInstream() {
            return this.callInternal('createInstream');
        }

        /**
         * Calls `skipAd` on the active instream adapter instance if present.
         * @returns {Api}
         */
        skipAd() {
            this.callInternal('skipAd');
            return this;
        }

        /**
         * Stop any active playback.
         * @returns {Api}
         */
        stop() {
            this.callInternal('stop');
            return this;
        }

        /**
         * Set the player width and height.
         * @param {number|string} width - Set the width in pixel (number) or CSS measurement units ('100%', '100em')
         * @param {number|string} [height] - Set the height in pixel (number) or CSS measurement units ('100%', '100em')
         * When specified, the "aspectratio" option included at setup is cleared.
         * @returns {Api}
         */
        resize(width, height) {
            this.callInternal('resize', width, height);
            return this;
        }

        /** Add or update a button in the player doc. The button is only displayed when controls are active.
         * @param {string} img - An image URL to use as the button icon.
         * @param {string} tooltip - A tooltip label to display when the button is hovered over.
         * @param {function} callback - A callback to invoke when the button is clicked.
         * @param {string} id - The id of the button to add or update.
         * @param {string} [btnClass] - CSS class(es) to add to the button element.
         * @returns {Api}
         */
        addButton(img, tooltip, callback, id, btnClass) {
            this.callInternal('addButton', img, tooltip, callback, id, btnClass);
            return this;
        }

        /**
         * Remove a button from the player doc.
         * @param {string} id - The id of the button to remove.
         * @returns {Api}
         */
        removeButton(id) {
            this.callInternal('removeButton', id);
            return this;
        }

        /**
         * Resume normal playback after an ad break
         * @deprecated TODO: in version 8.0.0-0
         */
        attachMedia() {
            this.callInternal('attachMedia');
            return this;
        }

        /**
         * Detach player state from current playback media before an ad break
         * @deprecated TODO: in version 8.0.0-0
         */
        detachMedia() {
            this.callInternal('detachMedia');
            return this;
        }

        /**
         * Check if the player has finished playing the current playlist item,
         * and has not yet transitioned to the "complete" state or started the next item.
         * This state is entered when playing postroll ads.
         * @returns {boolean}
         */
        isBeforeComplete() {
            this.callInternal('isBeforeComplete');
        }

        /**
         * Check if the player has yet to begin playback after playback has been requested.
         * This state is entered when playing preroll ads.
         * @returns {boolean}
         */
        isBeforePlay() {
            this.callInternal('isBeforePlay');
        }

        /**
         * Return the specified plugin instance.
         * @param {string} name - The name of the plugin.
         * @return {any} The plugin instance.
         */
        getPlugin(name) {
<<<<<<< HEAD
            return this.plugins && this.plugins[name];
=======
            return this.plugins[name];
>>>>>>> b742ed29
        }

        /**
         * Add a plugin instance to the player instance.
         * @param {string} name - The name of the plugin.
         * @param {any} pluginInstance - The plugin instance.
         */
        addPlugin(name, pluginInstance) {
<<<<<<< HEAD
            this.plugins = this.plugins || {};
=======
>>>>>>> b742ed29
            this.plugins[name] = pluginInstance;

            this.on('ready', pluginInstance.addToPlayer);

            // A swf plugin may rely on resize events
            if (pluginInstance.resize) {
<<<<<<< HEAD
                this.on('resize'.pluginInstance.resizeHandler);
=======
                this.on('resize', pluginInstance.resizeHandler);
>>>>>>> b742ed29
            }
        }

        /**
         * Register a plugin class with the library.
         * @param {string} name - The name of the plugin.
         * @param {string} minimumVersion - The minimum player version required by the plugin.
         * @param {function} constructor - The plugin function or class to instantiate with new player instances.
         * @param {function} [constructor2] - (TODO: Deprecated in 8.0.0) When passed in, the previous argument is a path to the flash plugin and this argument is the JS contructor.
         */
        registerPlugin(name, minimumVersion, constructor, constructor2) {
            plugins.registerPlugin(name, minimumVersion, constructor, constructor2);
        }

        /**
         * Check for the presence of an ad blocker. Implementation is done in jwplayer-commercial.
         * @returns {boolean} - Returns true when an ad blocker is detected, otherwise false.
         */
        getAdBlock() {
            return false;
        }

        /**
         * Play an ad. Implementation is done in ad plugin.
         * @param {string|Array} adBreak - The ad tag or waterfall array.
         */
        playAd(/* eslint-disable no-unused-vars */adBreak/* eslint-enable no-unused-vars */) {
        }

        /**
         * Play an ad. Implementation is done in ad plugin.
         * @param {boolean} toggle - Specifies whether ad playback should be paused or resumed.
         */
        pauseAd(/* eslint-disable no-unused-vars */toggle/* eslint-enable no-unused-vars */) {
        }

        /**
         * @deprecated since version 7.0. TODO: remove in 8.0.0-0
         */
        getRenderingMode() {
            return 'html5';
        }

        /**
         * @deprecated TODO: in version 8.0.0-0
         */
        dispatchEvent() {
            this.trigger.apply(this, arguments);
        }

        /**
         * @deprecated TODO: in version 8.0.0-0
         */
        removeEventListener() {
            this.off.apply(this, arguments);
        }

        /**
         * @deprecated TODO: in version 8.0.0-0
         */
        onBuffer(callback) {
            this.on('buffer', callback);
        }

        onPause(callback) {
            this.on('pause', callback);
        }

        onPlay(callback) {
            this.on('play', callback);
        }

        onIdle(callback) {
            this.on('idle', callback);
        }

        onBufferChange(callback) {
            this.on(events.JWPLAYER_MEDIA_BUFFER, callback);
        }

        onBufferFull(callback) {
            this.on(events.JWPLAYER_MEDIA_BUFFER_FULL, callback);
        }

        onError(callback) {
            this.on(events.JWPLAYER_ERROR, callback);
        }

        onSetupError(callback) {
            this.on(events.JWPLAYER_SETUP_ERROR, callback);
        }

        onFullscreen(callback) {
            this.on(events.JWPLAYER_FULLSCREEN, callback);
        }

        onMeta(callback) {
            this.on(events.JWPLAYER_MEDIA_META, callback);
        }

        onMute(callback) {
            this.on(events.JWPLAYER_MEDIA_MUTE, callback);
        }

        onPlaylist(callback) {
            this.on(events.JWPLAYER_PLAYLIST_LOADED, callback);
        }

        onPlaylistItem(callback) {
            this.on(events.JWPLAYER_PLAYLIST_ITEM, callback);
        }

        onPlaylistComplete(callback) {
            this.on(events.JWPLAYER_PLAYLIST_COMPLETE, callback);
        }

        onReady(callback) {
            this.on(events.JWPLAYER_READY, callback);
        }

        onResize(callback) {
            this.on(events.JWPLAYER_RESIZE, callback);
        }

        onComplete(callback) {
            this.on(events.JWPLAYER_MEDIA_COMPLETE, callback);
        }

        onSeek(callback) {
            this.on(events.JWPLAYER_MEDIA_SEEK, callback);
        }

        onTime(callback) {
            this.on(events.JWPLAYER_MEDIA_TIME, callback);
        }

        onVolume(callback) {
            this.on(events.JWPLAYER_MEDIA_VOLUME, callback);
        }

        onBeforePlay(callback) {
            this.on(events.JWPLAYER_MEDIA_BEFOREPLAY, callback);
        }

        onBeforeComplete(callback) {
            this.on(events.JWPLAYER_MEDIA_BEFORECOMPLETE, callback);
        }

        onDisplayClick(callback) {
            this.on(events.JWPLAYER_DISPLAY_CLICK, callback);
        }

        onControls(callback) {
            this.on(events.JWPLAYER_CONTROLS, callback);
        }

        onQualityLevels(callback) {
            this.on(events.JWPLAYER_MEDIA_LEVELS, callback);
        }

        onQualityChange(callback) {
            this.on(events.JWPLAYER_MEDIA_LEVEL_CHANGED, callback);
        }

        onCaptionsList(callback) {
            this.on(events.JWPLAYER_CAPTIONS_LIST, callback);
        }

        onCaptionsChange(callback) {
            this.on(events.JWPLAYER_CAPTIONS_CHANGED, callback);
        }

        onAdError(callback) {
            this.on(events.JWPLAYER_AD_ERROR, callback);
        }

        onAdClick(callback) {
            this.on(events.JWPLAYER_AD_CLICK, callback);
        }

        onAdImpression(callback) {
            this.on(events.JWPLAYER_AD_IMPRESSION, callback);
        }

        onAdTime(callback) {
            this.on(events.JWPLAYER_AD_TIME, callback);
        }

        onAdComplete(callback) {
            this.on(events.JWPLAYER_AD_COMPLETE, callback);
        }

        onAdCompanions(callback) {
            this.on(events.JWPLAYER_AD_COMPANIONS, callback);
        }

        onAdSkipped(callback) {
            this.on(events.JWPLAYER_AD_SKIPPED, callback);
        }

        onAdPlay(callback) {
            this.on(events.JWPLAYER_AD_PLAY, callback);
        }

        onAdPause(callback) {
            this.on(events.JWPLAYER_AD_PAUSE, callback);
        }

        onAdMeta(callback) {
            this.on(events.JWPLAYER_AD_META, callback);
        }

        onCast(callback) {
            this.on(events.JWPLAYER_CAST_SESSION, callback);
        }

        onAudioTrackChange(callback) {
            this.on(events.JWPLAYER_AUDIO_TRACK_CHANGED, callback);
        }

        onAudioTracks(callback) {
            this.on(events.JWPLAYER_AUDIO_TRACKS, callback);
        }
    }

    return Api;
});<|MERGE_RESOLUTION|>--- conflicted
+++ resolved
@@ -17,11 +17,6 @@
 
     /**
      * Factory method for creating new controllers before calling `jwplayer().setup()`.
-<<<<<<< HEAD
-     * @private
-     * @static
-=======
->>>>>>> b742ed29
      * @param {Api} api
      * @param {HTMLElement} element
      */
@@ -42,11 +37,6 @@
 
     /**
      * Detach Api events listeners and destroy the controller.
-<<<<<<< HEAD
-     * @private
-     * @static
-=======
->>>>>>> b742ed29
      * @param {Api} api
      * @param {Controller} controller
      */
@@ -62,11 +52,6 @@
     /**
      * Remove the Api instance from the list of active players.
      * The instance will no longer be queryable via `jwplayer()`
-<<<<<<< HEAD
-     * @private
-     * @static
-=======
->>>>>>> b742ed29
      * @param {Api} api
      */
     function removePlayer(api) {
@@ -81,21 +66,6 @@
     /** Class representing the jwplayer() API
      */
     class Api {
-<<<<<<< HEAD
-
-        /**
-         * Create a player instance.
-         * @param {HTMLElement} element - The element that will be replaced by the player's div container.
-         */
-        constructor(element) {
-            // Add read-only properties which access privately scoped data
-            // TODO: The alternative to pass this to the controller/model and access it from there
-            const uniqueId = instancesCreated++;
-            const id = element.id;
-            const qoeTimer = new Timer();
-
-
-=======
 
         /**
          * Create a player instance.
@@ -109,7 +79,6 @@
             const qoeTimer = new Timer();
             const pluginsMap = {};
 
->>>>>>> b742ed29
             Object.defineProperties(this, {
                 /**
                  * The player's query id.
@@ -137,8 +106,6 @@
                     }
                 },
                 /**
-<<<<<<< HEAD
-=======
                  * A map of plugin instances.
                  * @memberOf Api
                  * @type object
@@ -151,7 +118,6 @@
                     }
                 },
                 /**
->>>>>>> b742ed29
                  * The internal QoE Timer.
                  * @memberOf Api
                  * @type Timer
@@ -165,78 +131,6 @@
                 }
             });
 
-<<<<<<< HEAD
-            qoeTimer.tick('init');
-
-            let _controller = setupController(this, element);
-
-            /**
-             * Call an internal method on the player's controller.
-             * @param {string} name - The method to call.
-             * @param {...*} [args] - Any arguments made after the name are passed to the internal method.
-             * @return {any} Returns the result or null if the method is undefined.
-             */
-            this.callInternal = function(name, ...args) {
-                if (_controller[name]) {
-                    return _controller[name].apply(_controller, args);
-                }
-                return null;
-            };
-
-            /**
-             * Creates a new player on the page. Setup is asynchronous.
-             * A "ready" event is triggered once successful.
-             * A "setupError" event is triggered if setup fails.
-             * @param {object} options - The player configuration options.
-             * @returns {Api}
-             */
-            this.setup = function(options) {
-                qoeTimer.tick('setup');
-                qoeTimer.clear('ready');
-
-                resetPlayer(this, _controller);
-                _controller = setupController(this, element);
-
-                // bind event listeners passed in to the config
-                utils.foreach(options.events, (evt, val) => {
-                    // TODO: if 'evt' starts with 'on' convert to event name and register event with `on` method
-                    const fn = this[evt];
-                    if (typeof fn === 'function') {
-                        fn.call(this, val);
-                    }
-                });
-
-                options.id = this.id;
-                _controller.setup(options, this);
-
-                return this;
-            };
-
-            /** Remove the player from the page. Remove is synchronous.
-             * A "remove" event is fired [EDIT] as the player is removed.
-             * Playback is stopped. The DOM used by the player is reset.
-             * All event listeners attached to the player are removed.
-             * @returns {Api}
-             */
-            this.remove = function() {
-                // Remove from array of players
-                removePlayer(this);
-
-                // TODO: [EDIT] This should be fired after `resetPlayer`. Why is it fired before?
-                // terminate state
-                this.trigger('remove');
-
-                // Unbind listeners and destroy controller/model/...
-                resetPlayer(this, _controller);
-
-                return this;
-            };
-
-            // TODO: Prevent object properties from being added or reassigned
-            // Object.seal(this);
-        }
-
-=======
             /**
              * A map of event listeners.
              * @memberOf Api
@@ -315,7 +209,6 @@
 
         }
 
->>>>>>> b742ed29
         /**
          * @return {string} The Player API version.
          * @readonly
@@ -341,7 +234,6 @@
         get utils() {
             return utils;
         }
-<<<<<<< HEAD
 
         /**
          * Provide plugins with access to underscore from the player instance.
@@ -427,93 +319,6 @@
             const setupTime = this._qoe.between('setup', 'ready');
             const firstFrame = qoeItem.getFirstFrame();
 
-=======
-
-        /**
-         * Provide plugins with access to underscore from the player instance.
-         * @deprecated TODO: in version 8.0.0-0
-         * @readonly
-         */
-        get _() {
-            return _;
-        }
-
-        /**
-         * Add an event listener.
-         * @param {string} name - The event name. Passing "all" will bind the callback to all events fired.
-         * @param {function} callback - The event callback.
-         * @param {any} [context] - The context to apply to the callback function's invocation.
-         * @return {Api}
-         */
-        on(name, callback, context) {
-            return Events.on.call(this, name, callback, context);
-        }
-
-        /**
-         * Add an event listener to only be triggered a single time.
-         * After the first time the callback is invoked, it will be removed.
-         * @param {string} name - The event name. Passing "all" will bind the callback to all events fired.
-         * @param {function} callback - The event callback.
-         * @param {any} [context] - The context to apply to the callback function's invocation.
-         * @return {Api}
-         */
-        once(name, callback, context) {
-            return Events.once.call(this, name, callback, context);
-        }
-
-        /**
-         * Remove one or many callbacks.
-         * @param {string} [name] - The event name. If null, removes all bound callbacks for all events.
-         * @param {function} [callback] - If null, removes all callbacks for the event.
-         * @param {any} [context] - If null, removes all callbacks with that function.
-         * @return {Api}
-         */
-        off(name, callback, context) {
-            return Events.off.call(this, name, callback, context);
-        }
-
-        /**
-         * Trigger one or many events.
-         * By default, the player will invoke callbacks inside a try-catch block
-         * to prevent exceptions from breaking normal player behavior.
-         * To disable this safety measure set `jwplayer.debug` to `true`.
-         * @param {string} name - The event name.
-         * @param {object} [args] - An object containing the event properties.
-         * @return {Api}
-         */
-        trigger(name, args) {
-            if (_.isObject(args)) {
-                args = _.extend({}, args);
-            } else {
-                args = {};
-            }
-            args.type = name;
-            const jwplayer = window.jwplayer;
-            if (jwplayer && jwplayer.debug) {
-                return Events.trigger.call(this, name, args);
-            }
-            return Events.triggerSafe.call(this, name, args);
-        }
-
-        /**
-         * Trigger event callback inside a try catch block.
-         * @deprecated TODO: in version 8.0.0-0
-         */
-        triggerSafe(type, args) {
-            return Events.triggerSafe.call(this, type, args);
-        }
-
-        /**
-         * Get the QoE properties of the player and current playlist item.
-         * @returns {PlayerQoE}
-         */
-        qoe() {
-            const qoeItem = this.callInternal('getItemQoe');
-
-            const setupTime = this._qoe.between('setup', 'ready');
-            const firstFrame = qoeItem.getFirstFrame();
-
->>>>>>> b742ed29
             /** Player QoE returned from {@link Api#qoe jwplayer().qoe()}
              * @typedef {object} PlayerQoE
              * @property {number} setupTime - The number of milliseconds from `jwplayer().setup()` to the "ready" event.
@@ -1173,11 +978,7 @@
          * @return {any} The plugin instance.
          */
         getPlugin(name) {
-<<<<<<< HEAD
-            return this.plugins && this.plugins[name];
-=======
             return this.plugins[name];
->>>>>>> b742ed29
         }
 
         /**
@@ -1186,21 +987,13 @@
          * @param {any} pluginInstance - The plugin instance.
          */
         addPlugin(name, pluginInstance) {
-<<<<<<< HEAD
-            this.plugins = this.plugins || {};
-=======
->>>>>>> b742ed29
             this.plugins[name] = pluginInstance;
 
             this.on('ready', pluginInstance.addToPlayer);
 
             // A swf plugin may rely on resize events
             if (pluginInstance.resize) {
-<<<<<<< HEAD
-                this.on('resize'.pluginInstance.resizeHandler);
-=======
                 this.on('resize', pluginInstance.resizeHandler);
->>>>>>> b742ed29
             }
         }
 
